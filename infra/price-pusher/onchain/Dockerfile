FROM public.ecr.aws/docker/library/python:3.12-slim AS base

ENV PYTHONUNBUFFERED=1 \
    PYTHONDONTWRITEBYTECODE=1 \
    PIP_NO_CACHE_DIR=off \
    PIP_DISABLE_PIP_VERSION_CHECK=on \
    PIP_DEFAULT_TIMEOUT=100

ENV PATH="/root/.local/bin:${PATH}"

FROM base as builder

RUN apt-get update && \
    apt-get install --no-install-recommends -y \
    gcc \
    libgmp3-dev \
    curl \
    pipx
RUN apt-get update && apt-get install -y bash curl && curl -1sLf \
'https://dl.cloudsmith.io/public/infisical/infisical-cli/setup.deb.sh' | bash \
&& apt-get update && apt-get install -y infisical

RUN pipx install uv
COPY pragma-sdk/ /opt/pragma-sdk/
COPY pragma-utils/ /opt/pragma-utils/
COPY price-pusher/ /opt/price-pusher/
WORKDIR /opt/price-pusher
RUN uv sync --all-extras

FROM base as final
COPY --from=builder /usr/bin/infisical /usr/bin/infisical
COPY --from=builder /opt /opt
COPY infra/price-pusher/config/ /opt/price-pusher/config/
COPY infra/price-pusher/onchain/entrypoint.sh /opt/price-pusher/
<<<<<<< HEAD
=======

EXPOSE 8082

# Add healthcheck
HEALTHCHECK --interval=30s --timeout=10s --start-period=5s --retries=3 \
    CMD curl -f http://0.0.0.0:8082/ || exit 1

>>>>>>> 66ca8bb5
WORKDIR /opt/price-pusher
ENTRYPOINT ["bash","/opt/price-pusher/entrypoint.sh"]<|MERGE_RESOLUTION|>--- conflicted
+++ resolved
@@ -16,9 +16,6 @@
     libgmp3-dev \
     curl \
     pipx
-RUN apt-get update && apt-get install -y bash curl && curl -1sLf \
-'https://dl.cloudsmith.io/public/infisical/infisical-cli/setup.deb.sh' | bash \
-&& apt-get update && apt-get install -y infisical
 
 RUN pipx install uv
 COPY pragma-sdk/ /opt/pragma-sdk/
@@ -28,12 +25,9 @@
 RUN uv sync --all-extras
 
 FROM base as final
-COPY --from=builder /usr/bin/infisical /usr/bin/infisical
 COPY --from=builder /opt /opt
 COPY infra/price-pusher/config/ /opt/price-pusher/config/
 COPY infra/price-pusher/onchain/entrypoint.sh /opt/price-pusher/
-<<<<<<< HEAD
-=======
 
 EXPOSE 8082
 
@@ -41,6 +35,5 @@
 HEALTHCHECK --interval=30s --timeout=10s --start-period=5s --retries=3 \
     CMD curl -f http://0.0.0.0:8082/ || exit 1
 
->>>>>>> 66ca8bb5
 WORKDIR /opt/price-pusher
 ENTRYPOINT ["bash","/opt/price-pusher/entrypoint.sh"]