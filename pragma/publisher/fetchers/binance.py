--- conflicted
+++ resolved
@@ -28,7 +28,6 @@
         self, asset: PragmaSpotAsset, session: ClientSession
     ) -> Union[SpotEntry, PublisherFetchError]:
         pair = asset["pair"]
-<<<<<<< HEAD
 
         # For now still leaving this line, 
         if pair == ("STRK", "USD"):
@@ -43,47 +42,6 @@
             if 'code' in result:
                 return await self.operate_usdt_hop(asset, session)
             return self._construct(asset, result)
-=======
-        url = f"{self.BASE_URL}?symbol={pair[0]}{pair[1]}"
-        if pair == ("STRK", "USD"):
-            pair = ("STRK", "USDT")
-        if pair == ("ETH", "STRK"):
-            url = f"{self.BASE_URL}?symbol=STRKUSDT"
-            async with session.get(url) as resp:
-                if resp.status == 404:
-                    return PublisherFetchError(
-                        f"No data found for {'/'.join(pair)} from Binance"
-                    )
-                result = await resp.json()
-                if "code" in result:
-                    return PublisherFetchError(
-                        f"No data found for {'/'.join(pair)} from Binance"
-                    )
-                eth_url = f"{self.BASE_URL}?symbol=ETHUSDT"
-                eth_resp = await session.get(eth_url)
-                eth_result = await eth_resp.json()
-                return self._construct(
-                    asset,
-                    result,
-                    ((float(eth_result["bidPrice"]) + float(eth_result["askPrice"])))
-                    / 2,
-                )
-        else:
-            async with session.get(url) as resp:
-                if resp.status == 404:
-                    return PublisherFetchError(
-                        f"No data found for {'/'.join(pair)} from Binance"
-                    )
-                result = await resp.json()
-                if "code" in result:
-                    return PublisherFetchError(
-                        f"No data found for {'/'.join(pair)} from Binance"
-                    )
-                eth_url = f"{self.BASE_URL}?symbol=ETHUSDT"
-                eth_resp = await session.get(eth_url)
-                eth_result = await eth_resp.json()
-                return self._construct(asset, result)
->>>>>>> d3ca50b7
 
     def _fetch_pair_sync(
         self, asset: PragmaSpotAsset
@@ -91,7 +49,6 @@
         pair = asset["pair"]
         if pair == ("STRK", "USD"):
             pair = ("STRK", "USDT")
-<<<<<<< HEAD
         url = self.format_url(pair[0], pair[1])
         resp = requests.get(url)
         if resp.status_code == 404:
@@ -102,41 +59,6 @@
         if 'code' in result:
             return  self.operate_usdt_hop_sync(asset)
         return self._construct(asset, result)
-=======
-        if pair == ("ETH", "STRK"):
-            url = f"{self.BASE_URL}?symbol=STRKUSDT"
-            resp = requests.get(url)
-            if resp.status_code == 404:
-                return PublisherFetchError(
-                    f"No data found for {'/'.join(pair)} from Binance"
-                )
-            result = resp.json()
-            if "code" in result:
-                return PublisherFetchError(
-                    f"No data found for {'/'.join(pair)} from Binance"
-                )
-            eth_url = f"{self.BASE_URL}?symbol=ETHUSDT"
-            eth_resp = requests.get(eth_url)
-            eth_result = eth_resp.json()
-            return self._construct(
-                asset,
-                result,
-                (float(eth_result["bidPrice"]) + float(eth_result["askPrice"])) / 2,
-            )
-        else:
-            url = f"{self.BASE_URL}?symbol={pair[0]}{pair[1]}"
-            resp = requests.get(url)
-            if resp.status_code == 404:
-                return PublisherFetchError(
-                    f"No data found for {'/'.join(pair)} from Binance"
-                )
-            result = resp.json()
-            if "code" in result:
-                return PublisherFetchError(
-                    f"No data found for {'/'.join(pair)} from Binance"
-                )
-            return self._construct(asset, result)
->>>>>>> d3ca50b7
 
     async def fetch(
         self, session: ClientSession
@@ -165,7 +87,6 @@
         return url
     
 
-<<<<<<< HEAD
     async def operate_usdt_hop(self, asset, session) -> SpotEntry: 
         pair = asset["pair"]
         url_pair1 = self.format_url(asset["pair"][0], "USDT")
@@ -193,9 +114,6 @@
         return self._construct(asset, pair2_usdt, pair1_usdt)
 
     def operate_usdt_hop_sync(self, asset) -> float:
-=======
-    def _construct(self, asset, result, eth_price=None) -> SpotEntry:
->>>>>>> d3ca50b7
         pair = asset["pair"]
         url_pair1 = self.format_url(asset["pair"][0], "USDT")
         resp = requests.get(url_pair1)
@@ -221,7 +139,6 @@
             )
         return self._construct(asset, pair2_usdt, pair1_usdt)
 
-<<<<<<< HEAD
     def _construct(self, asset, result, hop_result = None) -> SpotEntry:
         pair = asset["pair"]
         bid = float(result["bidPrice"])
@@ -232,17 +149,6 @@
             hop_ask = float(hop_result["askPrice"])
             hop_price = (hop_bid + hop_ask) / 2
             price = hop_price/price
-=======
-        if pair == ("ETH", "STRK"):
-            bid = float(result["bidPrice"])
-            ask = float(result["askPrice"])
-            strk_price = (bid + ask) / 2
-            price = eth_price / strk_price
-        else:
-            bid = float(result["bidPrice"])
-            ask = float(result["askPrice"])
-            price = (bid + ask) / 2
->>>>>>> d3ca50b7
         timestamp = int(time.time())
         price_int = int(price * (10 ** asset["decimals"]))
         pair_id = currency_pair_to_pair_id(*pair)
