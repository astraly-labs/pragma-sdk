--- conflicted
+++ resolved
@@ -30,7 +30,6 @@
         pair = asset["pair"]
         if pair == ("STRK", "USD"):
             pair = ("STRK", "USDT")
-<<<<<<< HEAD
         url = self.format_url(pair[0], pair[1])
         async with session.get(url) as resp:
             if resp.status == 404:
@@ -41,48 +40,6 @@
             if result["retCode"] == 10001:
                return await self.operate_usdt_hop(asset, session)
             return self._construct(asset, result)
-=======
-        if pair == ("ETH", "STRK"):
-            url = f"{self.BASE_URL}symbol=STRKUSDT"
-            async with session.get(url) as resp:
-                if resp.status == 404:
-                    return PublisherFetchError(
-                        f"No data found for {'/'.join(pair)} from Bybit"
-                    )
-                result = await resp.json()
-                if result["retCode"] == 10001:
-                    return PublisherFetchError(
-                        f"No data found for {'/'.join(pair)} from Bybit"
-                    )
-                eth_url = f"{self.BASE_URL}symbol=ETHUSDT"
-                eth_resp = await session.get(eth_url)
-                eth_result = await eth_resp.json()
-                return self._construct(
-                    asset,
-                    result,
-                    (
-                        (
-                            float(eth_result["result"]["list"][0]["bid1Price"])
-                            + float(eth_result["result"]["list"][0]["ask1Price"])
-                        )
-                    )
-                    / 2,
-                )
-        else:
-            url = f"{self.BASE_URL}symbol={pair[0]}{pair[1]}"
-            async with session.get(url) as resp:
-                if resp.status == 404:
-                    return PublisherFetchError(
-                        f"No data found for {'/'.join(pair)} from Bybit"
-                    )
-                result = await resp.json()
-                if result["retCode"] == 10001:
-                    return PublisherFetchError(
-                        f"No data found for {'/'.join(pair)} from Bybit"
-                    )
-
-                return self._construct(asset, result)
->>>>>>> d3ca50b7
 
     def _fetch_pair_sync(
         self, asset: PragmaSpotAsset
@@ -90,7 +47,6 @@
         pair = asset["pair"]
         if pair == ("STRK", "USD"):
             pair = ("STRK", "USDT")
-<<<<<<< HEAD
         
         url = self.format_url(pair[0], pair[1])
         resp = requests.get(url)
@@ -102,49 +58,6 @@
         if result["retCode"] == 10001:
             return self.operate_usdt_hop_sync(asset)
         return self._construct(asset, result)
-=======
-        if pair == ("ETH", "STRK"):
-            url = f"{self.BASE_URL}symbol=STRKUSDT"
-            resp = requests.get(url)
-            if resp.status_code == 404:
-                return PublisherFetchError(
-                    f"No data found for {'/'.join(pair)} from Bybit"
-                )
-            result = resp.json()
-            if result["retCode"] == 10001:
-                return PublisherFetchError(
-                    f"No data found for {'/'.join(pair)} from Bybit"
-                )
-            eth_url = f"{self.BASE_URL}symbol=ETHUSDT"
-            eth_resp = requests.get(eth_url)
-            eth_result = eth_resp.json()
-            return self._construct(
-                asset,
-                result,
-                (
-                    (
-                        float(eth_result["result"]["list"][0]["bid1Price"])
-                        + float(eth_result["result"]["list"][0]["ask1Price"])
-                    )
-                )
-                / 2,
-            )
-        else:
-            url = f"{self.BASE_URL}symbol={pair[0]}{pair[1]}"
-
-            resp = requests.get(url)
-            if resp.status_code == 404:
-                return PublisherFetchError(
-                    f"No data found for {'/'.join(pair)} from Bybit"
-                )
-            result = resp.json()
-            if result["retCode"] == 10001:
-                return PublisherFetchError(
-                    f"No data found for {'/'.join(pair)} from Bybit"
-                )
-
-            return self._construct(asset, result)
->>>>>>> d3ca50b7
 
     async def fetch(
         self, session: ClientSession
@@ -196,11 +109,7 @@
                 )
         return self._construct(asset, pair2_usdt, pair1_usdt)
 
-<<<<<<< HEAD
     def operate_usdt_hop_sync(self, asset) -> SpotEntry:
-=======
-    def _construct(self, asset, result, eth_price=None) -> SpotEntry:
->>>>>>> d3ca50b7
         pair = asset["pair"]
         url_pair1 = self.format_url(asset["pair"][0], "USDT")
         resp = requests.get(url_pair1)
@@ -237,25 +146,9 @@
             hop_price = (hop_bid + hop_ask) / 2
             price = hop_price/price
         timestamp = int(time.time())
-<<<<<<< HEAD
         price_int = int(price * (10 ** asset["decimals"]))
         pair_id = currency_pair_to_pair_id(*pair)
         volume = float(result["result"]["list"][0]["volume24h"]) if hop_result is None else 0
-=======
-        if pair == ("ETH", "STRK"):
-            ask = float(data[0]["ask1Price"])
-            bid = float(data[0]["bid1Price"])
-            price = (ask + bid) / 2.0
-            price_int = int((eth_price / price) * (10 ** asset["decimals"]))
-        else:
-            ask = float(data[0]["ask1Price"])
-            bid = float(data[0]["bid1Price"])
-            price = (ask + bid) / 2.0
-            price_int = int(price * (10 ** asset["decimals"]))
-
-        pair_id = currency_pair_to_pair_id(*pair)
-        volume = float(data[0]["volume24h"]) / 10 ** asset["decimals"]
->>>>>>> d3ca50b7
         logger.info("Fetched price %d for %s from Bybit", price, "/".join(pair))
 
         return SpotEntry(
@@ -265,9 +158,5 @@
             timestamp=timestamp,
             source=self.SOURCE,
             publisher=self.publisher,
-<<<<<<< HEAD
         )
 
-=======
-        )
->>>>>>> d3ca50b7
