--- conflicted
+++ resolved
@@ -12,13 +12,9 @@
 from pragma.core.types import ContractAddresses
 from pragma.core.utils import str_to_felt
 from pragma.tests.utils import read_contract
-<<<<<<< HEAD
 from pragma.core.assets import PRAGMA_ALL_ASSETS
 from pragma.tests.utils import get_declarations, get_deployments
 from starknet_py.transaction_errors import TransactionRevertedError
-=======
-from pragma.tests.utils import get_deployments
->>>>>>> 5576b732
 
 logging.basicConfig()
 logger = logging.getLogger(__name__)
@@ -100,49 +96,6 @@
     if declare_oracle is None:
         pytest.skip("oracle_declare failed. Skipping this test...")
 
-<<<<<<< HEAD
-=======
-    # Set up initial configuration
-    publisher_name = "NEW_PRAGMA"
-    publisher_address = pragma_fork_client.account_address()
-
-    await pragma_fork_client.add_publisher(publisher_name, publisher_address)
-
-    # Add PRAGMA as Source for PRAGMA Publisher
-    await pragma_fork_client.add_source_for_publisher(publisher_name, SOURCE_1)
-
-    # Publish SPOT Entry
-    timestamp = int(time.time())
-    await pragma_fork_client.publish_spot_entry(
-        BTC_PAIR, 100, timestamp, SOURCE_1, publisher_name, volume=int(200 * 100 * 1e8)
-    )
-    await pragma_fork_client.publish_spot_entry(
-        ETH_PAIR, 100, timestamp, SOURCE_1, publisher_name, volume=int(200 * 100 * 1e8)
-    )
-    # Publish FUTURE Entry
-    expiry_timestamp = timestamp + 1000
-    future_entry_1 = FutureEntry(
-        BTC_PAIR,
-        1000,
-        timestamp,
-        SOURCE_1,
-        publisher_name,
-        expiry_timestamp,
-        volume=10000,
-    )
-    future_entry_2 = FutureEntry(
-        ETH_PAIR,
-        2000,
-        timestamp + 100,
-        SOURCE_1,
-        publisher_name,
-        expiry_timestamp,
-        volume=20000,
-    )
-
-    await pragma_fork_client.publish_many([future_entry_1, future_entry_2])
-
->>>>>>> 5576b732
     # Retrieve old state
 
     publishers = await pragma_fork_client.get_all_publishers()
