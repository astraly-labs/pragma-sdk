<<<<<<< HEAD
import logging
=======
import collections
>>>>>>> 1ca356d3
import time
from typing import List, Optional

import requests
from deprecated import deprecated
from starknet_py.contract import InvokeResult
from starknet_py.net.account.account import Account
from starknet_py.net.client import Client
from starknet_py.net.client_models import ResourceBounds


from pragma.core.contract import Contract
from pragma.core.entry import Entry, FutureEntry, SpotEntry
from pragma.core.logger import get_stream_logger
from pragma.core.types import ASSET_MAPPING, AggregationMode, DataType, DataTypes
from pragma.core.utils import felt_to_str, str_to_felt
from pragma.core.mixins.types import OracleResponse

<<<<<<< HEAD
=======
logger = get_stream_logger()
>>>>>>> 1ca356d3

logger = logging.getLogger(__name__)


class OracleMixin:
    publisher_registry: Contract
    client: Client
    account: Account

    @deprecated
    async def publish_spot_entry(
        self,
        pair_id: int,
        value: int,
        timestamp: int,
        source: int,
        publisher: int,
        volume: int = 0,
        max_fee: int = int(1e18),
        enable_strk_fees: Optional[bool] = False,
        l1_resource_bounds: Optional[ResourceBounds] = None,
        auto_estimate: Optional[bool] = False,
    ) -> InvokeResult:
        if not self.is_user_client:
            raise AttributeError(
                "Must set account. "
                "You may do this by invoking "
                "self._setup_account_client(private_key, account_contract_address)"
            )
        invocation = await self.oracle.functions["publish_data"].invoke(
            new_entry={
                "Spot": {
                    "base": {
                        "timestamp": timestamp,
                        "source": source,
                        "publisher": publisher,
                    },
                    "price": value,
                    "pair_id": pair_id,
                    "volume": volume,
                }
            },
            max_fee=max_fee,
            l1_resource_bounds=l1_resource_bounds,
            auto_estimate=auto_estimate,
            enable_strk_fees=enable_strk_fees,
        )
        return invocation

    async def publish_many(
        self,
        entries: List[Entry],
        pagination: Optional[int] = 40,
        max_fee=int(1e18),
        enable_strk_fees: Optional[bool] = False,
        l1_resource_bounds: Optional[ResourceBounds] = None,
        auto_estimate: Optional[bool] = False,
    ) -> List[InvokeResult]:
        if len(entries) == 0:
            logger.warning("Skipping publishing as entries array is empty")
            return

        invocations = []
        spot_entries = [entry for entry in entries if isinstance(entry, SpotEntry)]
        serialized_spot_entries = SpotEntry.serialize_entries(spot_entries)
        if pagination:
            index = 0
            while index < len(serialized_spot_entries):
                entries_subset = serialized_spot_entries[index : index + pagination]
                invocation = await self.oracle.functions["publish_data_entries"].invoke(
                    new_entries=[{"Spot": entry} for entry in entries_subset],
                    enable_strk_fees=enable_strk_fees,
                    max_fee=max_fee,
                    l1_resource_bounds=l1_resource_bounds,
                    auto_estimate=auto_estimate,
                    callback=self.track_nonce,
                )
                index += pagination
                invocations.append(invocation)
                logger.debug(str(invocation))
                logger.info(
                    "Sent %d updated spot entries with transaction %s",
                    len(entries_subset),
                    hex(invocation.hash),
                )
        elif len(serialized_spot_entries) > 0:
            invocation = await self.oracle.functions["publish_data_entries"].invoke(
                new_entries=[{"Spot": entry} for entry in serialized_spot_entries],
                max_fee=max_fee,
                enable_strk_fees=enable_strk_fees,
                l1_resource_bounds=l1_resource_bounds,
                auto_estimate=auto_estimate,
                callback=self.track_nonce,
            )
            invocations.append(invocation)
            logger.debug(str(invocation))
            logger.info(
                "Sent %d updated spot entries with transaction %s",
                len(serialized_spot_entries),
                hex(invocation.hash),
            )

        future_entries = [entry for entry in entries if isinstance(entry, FutureEntry)]
        serialized_future_entries = FutureEntry.serialize_entries(future_entries)
        if pagination:
            index = 0
            while index < len(serialized_future_entries):
                entries_subset = serialized_future_entries[index : index + pagination]
                invocation = await self.oracle.functions["publish_data_entries"].invoke(
                    new_entries=[{"Future": entry} for entry in entries_subset],
                    max_fee=max_fee,
                    enable_strk_fees=enable_strk_fees,
                    l1_resource_bounds=l1_resource_bounds,
                    auto_estimate=auto_estimate,
                    callback=self.track_nonce,
                )
                index += pagination
                invocations.append(invocation)
                logger.debug(str(invocation))
                logger.info(
                    "Sent %d updated future entries with transaction %s",
                    len(entries_subset),
                    hex(invocation.hash),
                )
        elif len(serialized_future_entries) > 0:
            invocation = await self.oracle.functions["publish_data_entries"].invoke(
                new_entries=[{"Future": entry} for entry in serialized_future_entries],
                max_fee=max_fee,
                enable_strk_fees=enable_strk_fees,
                l1_resource_bounds=l1_resource_bounds,
                auto_estimate=auto_estimate,
                callback=self.track_nonce,
            )
            invocations.append(invocation)
            logger.debug(str(invocation))
            logger.info(
                "Sent %d updated future entries with transaction %s",
                len(serialized_future_entries),
                hex(invocation.hash),
            )

        return invocations

    @deprecated
    async def get_spot_entries(
        self, pair_id, sources=None, block_number="latest"
    ) -> List[SpotEntry]:
        if sources is None:
            sources = []
        if isinstance(pair_id, str):
            pair_id = str_to_felt(pair_id)
        elif not isinstance(pair_id, int):
            raise TypeError(
                "Pair ID must be string (will be converted to felt) or integer"
            )
        (response,) = await self.oracle.functions["get_data_entries_for_sources"].call(
            DataType(DataTypes.SPOT, pair_id, None).serialize(),
            sources,
            block_number=block_number,
        )
        entries = response[0]
        return [SpotEntry.from_dict(dict(entry.value)) for entry in entries]

    async def get_all_sources(
        self, data_type: DataType, block_number="latest"
    ) -> List[str]:
        (response,) = await self.oracle.functions["get_all_sources"].call(
            data_type.serialize(), block_number=block_number
        )

        return [felt_to_str(source) for source in response]

    @deprecated
    async def get_future_entries(
        self, pair_id, expiration_timestamp, sources=None, block_number="latest"
    ) -> List[FutureEntry]:
        if sources is None:
            sources = []
        if isinstance(pair_id, str):
            pair_id = str_to_felt(pair_id)
        elif not isinstance(pair_id, int):
            raise TypeError(
                "Pair ID must be string (will be converted to felt) or integer"
            )
        (response,) = await self.oracle.functions["get_data_entries_for_sources"].call(
            DataType(DataTypes.FUTURE, pair_id, expiration_timestamp).serialize(),
            sources,
            block_number=block_number,
        )
        entries = response[0]
        return [FutureEntry.from_dict(dict(entry.value)) for entry in entries]

    async def get_spot(
        self,
        pair_id,
        aggregation_mode: AggregationMode = AggregationMode.MEDIAN,
        sources=None,
        block_number="latest",
    ) -> OracleResponse:
        if isinstance(pair_id, str):
            pair_id = str_to_felt(pair_id)
        elif not isinstance(pair_id, int):
            raise TypeError(
                "Pair ID must be string (will be converted to felt) or integer"
            )
        if sources is None:
            (response,) = await self.oracle.functions["get_data"].call(
                DataType(DataTypes.SPOT, pair_id, None).serialize(),
                aggregation_mode.serialize(),
                block_number=block_number,
            )
        else:
            (response,) = await self.oracle.functions["get_data_for_sources"].call(
                DataType(DataTypes.SPOT, pair_id, None).serialize(),
                aggregation_mode.serialize(),
                sources,
                block_number=block_number,
            )

        response = dict(response)

        return OracleResponse(
            response["price"],
            response["decimals"],
            response["last_updated_timestamp"],
            response["num_sources_aggregated"],
            response["expiration_timestamp"],
        )

    async def get_future(
        self,
        pair_id,
        expiry_timestamp,
        aggregation_mode: AggregationMode = AggregationMode.MEDIAN,
        sources=None,
        block_number="latest",
    ) -> OracleResponse:
        if isinstance(pair_id, str):
            pair_id = str_to_felt(pair_id)
        elif not isinstance(pair_id, int):
            raise TypeError(
                "Pair ID must be string (will be converted to felt) or integer"
            )

        if sources is None:
            (response,) = await self.oracle.functions["get_data"].call(
                DataType(DataTypes.FUTURE, pair_id, expiry_timestamp).serialize(),
                aggregation_mode.serialize(),
                block_number=block_number,
            )
        else:
            (response,) = await self.oracle.functions["get_data_for_sources"].call(
                DataType(DataTypes.FUTURE, pair_id, expiry_timestamp).serialize(),
                aggregation_mode.serialize(),
                sources,
                block_number=block_number,
            )

        response = dict(response)

        return OracleResponse(
            response["price"],
            response["decimals"],
            response["last_updated_timestamp"],
            response["num_sources_aggregated"],
            response["expiration_timestamp"],
        )

    async def get_decimals(self, data_type: DataType, block_number="latest") -> int:
        (response,) = await self.oracle.functions["get_decimals"].call(
            data_type.serialize(),
            block_number=block_number,
        )

        return response

    @deprecated
    async def set_checkpoint(
        self,
        pair_id: int,
        aggregation_mode: AggregationMode = AggregationMode.MEDIAN,
        max_fee=int(1e18),
    ) -> InvokeResult:
        if not self.is_user_client:
            raise AttributeError(
                "Must set account. "
                "You may do this by invoking "
                "self._setup_account_client(private_key, account_contract_address)"
            )
        invocation = await self.oracle.functions["set_checkpoint"].invoke(
            DataType(DataTypes.SPOT, pair_id, None).serialize(),
            aggregation_mode.serialize(),
            max_fee=max_fee,
        )
        return invocation

    @deprecated
    async def set_future_checkpoint(
        self,
        pair_id: int,
        expiry_timestamp: int,
        aggregation_mode: AggregationMode = AggregationMode.MEDIAN,
        max_fee=int(1e18),
    ) -> InvokeResult:
        if not self.is_user_client:
            raise AttributeError(
                "Must set account. "
                "You may do this by invoking "
                "self._setup_account_client(private_key, account_contract_address)"
            )
        invocation = await self.oracle.functions["set_checkpoint"].invoke(
            DataType(DataTypes.FUTURE, pair_id, expiry_timestamp).serialize(),
            aggregation_mode.serialize(),
            max_fee=max_fee,
        )
        return invocation

    # TODO (#000): Fix future checkpoints
    async def set_future_checkpoints(
        self,
        pair_ids: List[int],
        expiry_timestamps: List[int],
        aggregation_mode: AggregationMode = AggregationMode.MEDIAN,
        max_fee=int(1e18),
        pagination: Optional[int] = 15,
    ) -> InvokeResult:
        if not self.is_user_client:
            raise AttributeError(
                "Must set account. "
                "You may do this by invoking "
                "self._setup_account_client(private_key, account_contract_address)"
            )

        invocation = None
        if pagination:
            index = 0
            while index < len(pair_ids):
                pair_ids_subset = pair_ids[index : index + pagination]
                invocation = await self.oracle.functions["set_checkpoints"].invoke(
                    pair_ids_subset,
                    expiry_timestamps,
                    aggregation_mode.serialize(),
                    max_fee=max_fee,
                )
                index += pagination
                logger.debug(str(invocation))
                logger.info(
                    "Set future checkpoints for %d pair IDs with transaction %s",
                    len(pair_ids_subset),
                    hex(invocation.hash),
                )
        else:
            invocation = await self.oracle.functions["set_checkpoints"].invoke(
                pair_ids,
                expiry_timestamps,
                aggregation_mode.serialize(),
                max_fee=max_fee,
            )

        return invocation

    async def set_checkpoints(
        self,
        pair_ids: List[int],
        aggregation_mode: AggregationMode = AggregationMode.MEDIAN,
        max_fee=int(1e18),
        pagination: Optional[int] = 15,
    ) -> InvokeResult:
        if not self.is_user_client:
            raise AttributeError(
                "Must set account. "
                "You may do this by invoking "
                "self._setup_account_client(private_key, account_contract_address)"
            )

        invocation = None
        if pagination:
            index = 0
            while index < len(pair_ids):
                pair_ids_subset = pair_ids[index : index + pagination]
                invocation = await self.oracle.set_checkpoints.invoke(
                    [
                        DataType(DataTypes.SPOT, pair_id, None).serialize()
                        for pair_id in pair_ids_subset
                    ],
                    aggregation_mode.serialize(),
                    max_fee=max_fee,
                )
                index += pagination
                logger.debug(str(invocation))
                logger.info(
                    "Set checkpoints for %d pair IDs with transaction %s",
                    len(pair_ids_subset),
                    hex(invocation.hash),
                )
        else:
            invocation = await self.oracle.set_checkpoints.invoke(
                [
                    DataType(DataTypes.SPOT, pair_id, None).serialize()
                    for pair_id in pair_ids
                ],
                aggregation_mode.serialize(),
                max_fee=max_fee,
            )

        return invocation

    async def get_admin_address(self) -> int:
        (response,) = await self.oracle.functions["get_admin_address"].call()
        return response

    async def update_oracle(
        self,
        implementation_hash: int,
        max_fee=int(1e18),
    ) -> InvokeResult:
        invocation = await self.oracle.functions["upgrade"].invoke(
            implementation_hash,
            max_fee=max_fee,
        )
        return invocation

    async def get_time_since_last_published(
        self, pair_id, publisher, block_number="latest"
    ) -> int:
        all_entries = await self.get_spot_entries(pair_id, block_number=block_number)

        entries = [
            entry
            for entry in all_entries
            if entry.base.publisher == str_to_felt(publisher)
        ]

        if len(entries) == 0:
            return 1000000000  # arbitrary large number

        max_timestamp = max(entry.base.timestamp for entry in entries)

        diff = int(time.time()) - max_timestamp

        return diff

    async def get_current_price_deviation(
        self, pair_id, block_number="latest"
    ) -> float:
        current_data = await self.get_spot(pair_id, block_number=block_number)
        current_price = current_data.price / 10**current_data.decimals

        # query defillama API for the current price
        asset = ASSET_MAPPING.get(pair_id.split("/")[0])
        url = f"https://coins.llama.fi/prices/current/coingecko:{asset}"
        resp = requests.get(
            url,
            headers={"Accepts": "application/json"},
        )
        json = resp.json()
        price = json["coins"][f"coingecko:{asset}"]["price"]

        deviation = abs(price - current_price) / price
        return deviation<|MERGE_RESOLUTION|>--- conflicted
+++ resolved
@@ -1,8 +1,4 @@
-<<<<<<< HEAD
 import logging
-=======
-import collections
->>>>>>> 1ca356d3
 import time
 from typing import List, Optional
 
@@ -21,12 +17,7 @@
 from pragma.core.utils import felt_to_str, str_to_felt
 from pragma.core.mixins.types import OracleResponse
 
-<<<<<<< HEAD
-=======
 logger = get_stream_logger()
->>>>>>> 1ca356d3
-
-logger = logging.getLogger(__name__)
 
 
 class OracleMixin:
