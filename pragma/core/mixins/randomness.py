--- conflicted
+++ resolved
@@ -124,16 +124,11 @@
             calldata,
             max_fee=max_fee,
         )
-<<<<<<< HEAD
-        estimate_fee = await prepared_call.estimate_fee()
-=======
         try:
             estimate_fee = await prepared_call.estimate_fee()
         except ClientError as e:
             print("Error while estimating fee: ", e)
             return None
-
->>>>>>> 3adb20f4
         if estimate_fee.overall_fee > callback_fee_limit:
             logger.error(
                 f"OUT OF GAS {estimate_fee.overall_fee} > {callback_fee_limit}"
