from typing import Dict, List, Literal, Tuple, Union

from typing_extensions import TypedDict

from pragma.core.types import UnsupportedAssetError
from pragma.core.utils import key_for_asset

AssetType = Literal["SPOT", "FUTURE", "OPTION"]


class PragmaSpotAsset(TypedDict):
    type: str
    pair: Tuple[str, str]
    decimals: int


class PragmaFutureAsset(TypedDict):
    type: str
    pair: Tuple[str, str]
    expiry_timestamp: str
    decimals: int


class PragmaOnchainDetail(TypedDict):
    asset_name: str
    asset_address: str
    metric: str


class PragmaOnchainAsset(TypedDict):
    type: str
    source: str
    key: str
    detail: PragmaOnchainDetail
    decimals: int


PragmaAsset = Union[PragmaSpotAsset, PragmaOnchainAsset]


PRAGMA_ALL_ASSETS: List[PragmaAsset] = [
    {"type": "SPOT", "pair": ("BTC", "USD"), "decimals": 8},
    {"type": "SPOT", "pair": ("WBTC", "BTC"), "decimals": 8},
    {"type": "SPOT", "pair": ("WBTC", "USD"), "decimals": 8},
    {"type": "SPOT", "pair": ("BTC", "EUR"), "decimals": 8},
    {"type": "SPOT", "pair": ("ETH", "USD"), "decimals": 8},
    {"type": "SPOT", "pair": ("WSTETH", "USD"), "decimals": 8},
    {"type": "SPOT", "pair": ("SOL", "USD"), "decimals": 8},
    {"type": "SPOT", "pair": ("DAI", "USD"), "decimals": 8},
    {"type": "SPOT", "pair": ("LUSD", "USD"), "decimals": 8},
    {"type": "SPOT", "pair": ("UNI", "USD"), "decimals": 8},
    {"type": "SPOT", "pair": ("USDT", "USD"), "decimals": 6},
    {"type": "SPOT", "pair": ("USDC", "USD"), "decimals": 6},
    {"type": "SPOT", "pair": ("MATIC", "USD"), "decimals": 8},
    {"type": "SPOT", "pair": ("LORDS", "USD"), "decimals": 8},
    {"type": "FUTURE", "pair": ("BTC", "USD"), "decimals": 8},
    {"type": "FUTURE", "pair": ("BTC", "USDT"), "decimals": 6},
    {"type": "FUTURE", "pair": ("ETH", "USD"), "decimals": 8},
    {"type": "FUTURE", "pair": ("ETH", "USDT"), "decimals": 6},
    {"type": "SPOT", "pair": ("ETH", "USDC"), "decimals": 6},
    {"type": "SPOT", "pair": ("DAI", "USDC"), "decimals": 6},
    {"type": "SPOT", "pair": ("WBTC", "USDC"), "decimals": 6},
    {"type": "SPOT", "pair": ("ETH", "STRK"), "decimals": 18},
<<<<<<< HEAD
    {"type": "SPOT", "pair": ("STRK", "USDT"), "decimals": 8},
    {"type": "SPOT", "pair": ("BTC", "USDT"), "decimals": 6},
=======
    {"type": "SPOT", "pair": ("STRK", "USD"), "decimals": 8},
    {"type": "SPOT", "pair": ("BTC", "ETH"), "decimals": 8},
>>>>>>> e0542f42
]


_PRAGMA_ASSET_BY_KEY: Dict[str, PragmaSpotAsset] = {
    key_for_asset(asset): asset
    for asset in PRAGMA_ALL_ASSETS
    if asset["type"] == "SPOT"
}

_PRAGMA_FUTURE_ASSET_BY_KEY: Dict[str, PragmaFutureAsset] = {
    key_for_asset(asset): asset
    for asset in PRAGMA_ALL_ASSETS
    if asset["type"] == "FUTURE"
}

_PRAGMA_ALL_ASSET_BY_KEY: Dict[str, PragmaAsset] = {
    key_for_asset(asset): asset for asset in PRAGMA_ALL_ASSETS
}


# TODO (#000): Add support for option asset type
def get_asset_spec_for_pair_id_by_type(
    pair_id: str, asset_type: AssetType
) -> PragmaAsset:
    if asset_type == "SPOT":
        return get_spot_asset_spec_for_pair_id(pair_id)

    if asset_type == "FUTURE":
        return get_future_asset_spec_for_pair_id(pair_id)

    raise UnsupportedAssetError("Only SPOT & FUTURE are supported for now.")


def get_spot_asset_spec_for_pair_id(pair_id: str) -> PragmaSpotAsset:
    try:
        return _PRAGMA_ASSET_BY_KEY[pair_id]
    except KeyError as exception:
        raise KeyError(f"Pair ID not found {pair_id}") from exception


def get_future_asset_spec_for_pair_id(pair_id: str) -> PragmaFutureAsset:
    try:
        return _PRAGMA_FUTURE_ASSET_BY_KEY[pair_id]
    except KeyError as exception:
        raise KeyError(f"Pair ID not found {pair_id}") from exception


def get_asset_spec_for_pair_id(pair_id: str) -> PragmaAsset:
    try:
        return _PRAGMA_ALL_ASSET_BY_KEY[pair_id]
    except KeyError as exception:
        raise KeyError(f"Pair ID not found {pair_id}") from exception<|MERGE_RESOLUTION|>--- conflicted
+++ resolved
@@ -61,13 +61,10 @@
     {"type": "SPOT", "pair": ("DAI", "USDC"), "decimals": 6},
     {"type": "SPOT", "pair": ("WBTC", "USDC"), "decimals": 6},
     {"type": "SPOT", "pair": ("ETH", "STRK"), "decimals": 18},
-<<<<<<< HEAD
     {"type": "SPOT", "pair": ("STRK", "USDT"), "decimals": 8},
     {"type": "SPOT", "pair": ("BTC", "USDT"), "decimals": 6},
-=======
     {"type": "SPOT", "pair": ("STRK", "USD"), "decimals": 8},
     {"type": "SPOT", "pair": ("BTC", "ETH"), "decimals": 8},
->>>>>>> e0542f42
 ]
 
 
