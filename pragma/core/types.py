--- conflicted
+++ resolved
@@ -3,23 +3,13 @@
 from dataclasses import dataclass
 from enum import Enum, unique
 from typing import List, Literal, Optional
-import os 
 from starknet_py.net.full_node_client import FullNodeClient
-<<<<<<< HEAD
-from dotenv import load_dotenv
-=======
-
 from pragma.core.utils import str_to_felt, felt_to_str
-
-# from starknet_py.net.gateway_client import GatewayClient
->>>>>>> 25581e39
 
 
 logging.basicConfig()
 logger = logging.getLogger(__name__)
 logger.setLevel(logging.INFO)
-
-load_dotenv()
 
 
 ADDRESS = int
@@ -33,7 +23,9 @@
 FORK_DEVNET = "fork_devnet"
 PRAGMA_TESTNET = "pragma_testnet"
 
-Network = Literal["devnet", "testnet", "mainnet", "sharingan", "pragma_testnet", "fork_devnet"]
+Network = Literal[
+    "devnet", "testnet", "mainnet", "sharingan", "pragma_testnet", "fork_devnet"
+]
 
 CHAIN_IDS = {
     DEVNET: 1536727068981429685321,
@@ -72,7 +64,6 @@
 
 
 def get_rpc_url(network=TESTNET, port=5050):
-    
     if network.startswith("http"):
         return network
     if network == TESTNET:
