--- conflicted
+++ resolved
@@ -41,7 +41,10 @@
     return pair_id
 
 
-<<<<<<< HEAD
+def get_cur_from_pair(asset):
+    return asset.split("/")
+
+
 T = TypeVar("T")
 
 
@@ -88,8 +91,4 @@
 
 def _set_sync_method_docstring(original_class, sync_name: str):
     sync_method = getattr(original_class, sync_name)
-    sync_method.__doc__ = "Synchronous version of the method."
-=======
-def get_cur_from_pair(asset):
-    return asset.split("/")
->>>>>>> 8c80b88b
+    sync_method.__doc__ = "Synchronous version of the method."