--- conflicted
+++ resolved
@@ -8,10 +8,6 @@
 from starknet_py.utils.merkle_tree import MerkleTree
 
 from pragma_sdk.common.types.types import UnixTimestamp
-<<<<<<< HEAD
-
-=======
->>>>>>> e9121dfb
 from pragma_sdk.common.utils import str_to_felt
 
 
