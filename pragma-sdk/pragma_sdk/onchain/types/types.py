from typing import Optional, Literal, List, Any, Dict, Union, Tuple
from dataclasses import dataclass
from enum import StrEnum, unique
from collections import namedtuple
<<<<<<< HEAD
from typing import Optional, Literal, List, Any, Dict, Union
=======

>>>>>>> b3b0a1e1
from pydantic import HttpUrl
from starknet_py.net.client import Tag as BlockTag
from starknet_py.contract import InvokeResult

from pragma_sdk.common.types.asset import Asset
from pragma_sdk.common.types.types import (
    Address,
    AggregationMode,
    Decimals,
    UnixTimestamp,
)
<<<<<<< HEAD
from starknet_py.net.client import Tag as BlockTag
from starknet_py.contract import InvokeResult
=======

# Contains the Path to the keystore & the password to decrypt the filer
KeyStoreCredentials = Tuple[str, str]

PrivateKey = int | str | KeyStoreCredentials
>>>>>>> b3b0a1e1

ContractAddresses = namedtuple(
    "ContractAddresses",
    ["publisher_registry_address", "oracle_proxy_addresss", "summary_stats_address"],
)

NetworkName = Literal[
    "devnet",
    "mainnet",
    "sepolia",
]

Network = HttpUrl | NetworkName

PublishEntriesOnChainResult = List[InvokeResult]

BlockNumber = int
BlockId = Union[BlockTag, BlockNumber]


@unique
class RequestStatus(StrEnum):
    UNINITIALIZED = "UNINITIALIZED"
    RECEIVED = "RECEIVED"
    FULFILLED = "FULFILLED"
    CANCELLED = "CANCELLED"
    OUT_OF_GAS = "OUT_OF_GAS"
    REFUNDED = "REFUNDED"

    def serialize(self) -> Dict[str, None]:
        return {self.value: None}


@dataclass(frozen=True)
class OracleResponse:
    price: int
    decimals: Decimals
    last_updated_timestamp: UnixTimestamp
    num_sources_aggregated: int
    expiration_timestamp: Optional[UnixTimestamp]


@dataclass(frozen=True)
class Checkpoint:
    timestamp: UnixTimestamp
    value: int
    aggregation_mode: AggregationMode
    num_sources_aggregated: int


@dataclass
class VRFRequestParams:
    seed: int
    callback_address: Address
    callback_fee_limit: int = 1000000
    publish_delay: int = 1
    num_words: int = 1
    calldata: Optional[List[int]] = None

    def __post_init__(self) -> None:
        if self.calldata is None:
            self.calldata = []

    def to_list(self) -> List[Any]:
        result = [
            self.seed,
            self.callback_address,
            self.callback_fee_limit,
            self.publish_delay,
            self.num_words,
            self.calldata,
        ]
        return result


@dataclass
class VRFSubmitParams:
    request_id: int
    requestor_address: int
    seed: int
    minimum_block_number: int
    callback_address: int
    callback_fee_limit: int
    random_words: List[int]
    proof: List[int]
    calldata: Optional[List[int]] = None
    callback_fee: Optional[int] = None

    def __post_init__(self) -> None:
        if self.calldata is None:
            self.calldata = []
        if self.callback_fee is None:
            self.callback_fee = 0

    def to_list(self) -> List[Any]:
        result = [
            self.request_id,
            self.requestor_address,
            self.seed,
            self.minimum_block_number,
            self.callback_address,
            self.callback_fee_limit,
            self.callback_fee,
            self.random_words,
            self.proof,
            self.calldata,
        ]
        return result


@dataclass
class VRFCancelParams:
    request_id: int
    requestor_address: int
    seed: int
    minimum_block_number: int
    callback_address: int
    callback_fee_limit: int
    num_words: int

    def to_list(self) -> List[Any]:
        return [
            self.request_id,
            self.requestor_address,
            self.seed,
            self.minimum_block_number,
            self.callback_address,
            self.callback_fee_limit,
            self.num_words,
        ]


@dataclass
class MeanFeedParams:
    asset: Asset
    start: int
    stop: int
    aggregation_mode: AggregationMode

    def to_list(self) -> List[Any]:
        return [
            self.asset.serialize(),
            self.start,
            self.stop,
            self.aggregation_mode.serialize(),
        ]


@dataclass
class VolatilityFeedParams:
    asset: Asset
    start_tick: int
    end_tick: int
    num_samples: int
    aggregation_mode: AggregationMode

    def to_list(self) -> List[Any]:
        return [
            self.asset.serialize(),
            self.start_tick,
            self.end_tick,
            self.num_samples,
            self.aggregation_mode.serialize(),
        ]


@dataclass
class TwapFeedParams:
    asset: Asset
    aggregation_mode: AggregationMode
    time: int
    start_time: int

    def to_list(self) -> List[Any]:
        return [
            self.asset.serialize(),
            self.aggregation_mode.serialize(),
            self.time,
            self.start_time,
        ]


@dataclass(frozen=True)
class RandomnessRequest:
    request_id: int
    caller_address: Address
    seed: int
    minimum_block_number: int
    callback_address: Address
    callback_fee_limit: int
    num_words: int
    calldata: List[int]

    def __repr__(self) -> str:
        return (
            f"Request(caller_address={self.caller_address},request_id={self.request_id},"
            f"minimum_block_number={self.minimum_block_number}"
        )<|MERGE_RESOLUTION|>--- conflicted
+++ resolved
@@ -2,11 +2,6 @@
 from dataclasses import dataclass
 from enum import StrEnum, unique
 from collections import namedtuple
-<<<<<<< HEAD
-from typing import Optional, Literal, List, Any, Dict, Union
-=======
-
->>>>>>> b3b0a1e1
 from pydantic import HttpUrl
 from starknet_py.net.client import Tag as BlockTag
 from starknet_py.contract import InvokeResult
@@ -18,16 +13,11 @@
     Decimals,
     UnixTimestamp,
 )
-<<<<<<< HEAD
-from starknet_py.net.client import Tag as BlockTag
-from starknet_py.contract import InvokeResult
-=======
 
 # Contains the Path to the keystore & the password to decrypt the filer
 KeyStoreCredentials = Tuple[str, str]
 
 PrivateKey = int | str | KeyStoreCredentials
->>>>>>> b3b0a1e1
 
 ContractAddresses = namedtuple(
     "ContractAddresses",
