--- conflicted
+++ resolved
@@ -15,11 +15,6 @@
 
 from pragma_sdk.onchain.abis.abi import ABIS
 from pragma_sdk.onchain.constants import CHAIN_IDS, CONTRACT_ADDRESSES
-<<<<<<< HEAD
-from pragma_sdk.onchain.types import Contract
-from pragma_sdk.common.types.entry import Entry
-from pragma_sdk.common.logging import get_pragma_sdk_logger
-=======
 from pragma_sdk.onchain.types import (
     PrivateKey,
     Contract,
@@ -29,7 +24,6 @@
     ExecutionConfig,
     PublishEntriesOnChainResult,
 )
->>>>>>> b3b0a1e1
 from pragma_sdk.onchain.mixins import (
     NonceMixin,
     OracleMixin,
@@ -39,12 +33,9 @@
 )
 from pragma_sdk.onchain.utils import get_full_node_client_from_network
 
-<<<<<<< HEAD
-=======
 from pragma_sdk.offchain.types import PublishEntriesAPIResult
 
 
->>>>>>> b3b0a1e1
 logger = get_pragma_sdk_logger()
 logger.setLevel(logging.INFO)
 
