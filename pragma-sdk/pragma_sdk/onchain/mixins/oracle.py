--- conflicted
+++ resolved
@@ -16,22 +16,15 @@
     DataTypes,
     Address,
     Decimals,
-<<<<<<< HEAD
-    ExecutionConfig,
-=======
->>>>>>> b3b0a1e1
     UnixTimestamp,
 )
 
+from pragma_sdk.onchain.types.execution_config import ExecutionConfig
 from pragma_sdk.onchain.types import (
     OracleResponse,
     Checkpoint,
     Contract,
     BlockId,
-<<<<<<< HEAD
-=======
-    ExecutionConfig,
->>>>>>> b3b0a1e1
 )
 
 logger = get_pragma_sdk_logger()
@@ -380,27 +373,14 @@
                 "You may do this by invoking "
                 "self._setup_account_client(private_key, account_contract_address)"
             )
-<<<<<<< HEAD
-        assert len(pair_ids) == len(expiry_timestamps)
-=======
->>>>>>> b3b0a1e1
         invocation = None
 
         pagination = self.execution_config.pagination
         if pagination:
             index = 0
             while index < len(pair_ids):
-<<<<<<< HEAD
-                pair_ids_subset = pair_ids[
-                    index : index + self.execution_config.pagination
-                ]
-                expiries_subset = expiry_timestamps[
-                    index : index + self.execution_config.pagination
-                ]
-=======
                 pair_ids_subset = pair_ids[index : index + pagination]
                 expiries_subset = expiry_timestamps[index : index + pagination]
->>>>>>> b3b0a1e1
                 invocation = await self.oracle.set_checkpoints.invoke(
                     [
                         Asset(DataTypes.FUTURE, pair_id, expiry).serialize()
@@ -409,11 +389,7 @@
                     aggregation_mode.serialize(),
                     max_fee=self.execution_config.max_fee,
                 )
-<<<<<<< HEAD
-                index += self.execution_config.pagination
-=======
                 index += pagination
->>>>>>> b3b0a1e1
                 logger.info(
                     "Set future checkpoints for %d pair IDs with transaction %s",
                     len(pair_ids_subset),
@@ -464,11 +440,7 @@
                     aggregation_mode.serialize(),
                     max_fee=self.execution_config.max_fee,
                 )
-<<<<<<< HEAD
-                index += self.execution_config.pagination
-=======
                 index += pagination
->>>>>>> b3b0a1e1
                 logger.info(
                     "Set spot checkpoints for %d pair IDs with transaction %s",
                     len(pair_ids_subset),
