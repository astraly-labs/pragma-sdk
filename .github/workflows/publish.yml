---
  name: Task - Publish Package
  
  on:
    workflow_dispatch:
    workflow_call:

  env: 
<<<<<<< HEAD
    PYTHON_VERSION: 3.12.4   

  permissions:
    id-token: write
=======
    PYTHON_VERSION: 3.12.4
  
  permissions:
    contents: read
>>>>>>> 1a080473

  jobs:
    build_sdist:
      name: Build SDist
      runs-on: ubuntu-latest
      steps:
        - uses: actions/checkout@v4
        - uses: CfirTsabari/actions-pipx@v1
        - name: Install poetry
          run: pipx install poetry
        - uses: actions/setup-python@v5
          with:
            python-version: ${{ env.PYTHON_VERSION }}
            cache: "poetry"

        - name: Build SDist
          working-directory: ./pragma-sdk/
          run: poetry build -f sdist
  
        - uses: actions/upload-artifact@v4
          with:
            name: sdist
            path: pragma-sdk/dist/
            if-no-files-found: error
  
    pypi_test_publish:
      name: Upload package to Test PyPI
      needs: [build_sdist]
      runs-on: ubuntu-latest
      environment: testpypi
      permissions:
        id-token: write
      steps:
        - uses: actions/download-artifact@v4
          with:
            name: sdist
            path: pragma-sdk/dist/

        - uses: pypa/gh-action-pypi-publish@release/v1
          with:
            repository-url: https://test.pypi.org/legacy/
            packages-dir: pragma-sdk/dist/

    pypi_publish:
      name: Upload package to PyPI
      needs: [pypi_test_publish]
      runs-on: ubuntu-latest
      environment:
        name: pypi
        url: https://pypi.org/p/pragma-sdk
      permissions:
        id-token: write
      steps:
        - uses: actions/download-artifact@v4
          with:
            name: sdist
            path: pragma-sdk/dist/

        - uses: pypa/gh-action-pypi-publish@release/v1
          with:
            packages-dir: pragma-sdk/dist/<|MERGE_RESOLUTION|>--- conflicted
+++ resolved
@@ -6,17 +6,10 @@
     workflow_call:
 
   env: 
-<<<<<<< HEAD
-    PYTHON_VERSION: 3.12.4   
-
-  permissions:
-    id-token: write
-=======
     PYTHON_VERSION: 3.12.4
   
   permissions:
     contents: read
->>>>>>> 1a080473
 
   jobs:
     build_sdist:
