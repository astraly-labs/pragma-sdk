---
  name: Task - Publish Package
  
  on:
    workflow_dispatch:
    workflow_call:

  env: 
<<<<<<< HEAD
    PYTHON_VERSION: 3.12.4
  
  permissions:
    contents: read
=======
    PYTHON_VERSION: 3.12.4   

  permissions:
    id-token: write
>>>>>>> d2594b74

  jobs:
    build_sdist:
      name: Build SDist
      runs-on: ubuntu-latest
      steps:
        - uses: actions/checkout@v4
        - uses: CfirTsabari/actions-pipx@v1
        - name: Install poetry
          run: pipx install poetry
        - uses: actions/setup-python@v5
          with:
            python-version: ${{ env.PYTHON_VERSION }}
            cache: "poetry"

        - name: Build SDist
          working-directory: ./pragma-sdk/
          run: poetry build -f sdist
  
        - uses: actions/upload-artifact@v4
          with:
            name: sdist
            path: pragma-sdk/dist/
            if-no-files-found: error
  
    pypi_test_publish:
      name: Upload package to Test PyPI
      needs: [build_sdist]
      runs-on: ubuntu-latest
      environment: testpypi
      permissions:
        id-token: write
      steps:
        - uses: actions/download-artifact@v4
          with:
            name: sdist
            path: pragma-sdk/dist/

        - uses: pypa/gh-action-pypi-publish@release/v1
          with:
            repository-url: https://test.pypi.org/legacy/
            packages-dir: pragma-sdk/dist/
            skip-existing: true

    pypi_publish:
      name: Upload package to PyPI
      needs: [build_sdist, pypi_test_publish]
      runs-on: ubuntu-latest
      environment:
        name: pypi
        url: https://pypi.org/p/pragma-sdk
      permissions:
        id-token: write
      steps:
        - uses: actions/download-artifact@v4
          with:
            name: sdist
            path: pragma-sdk/dist/

        - uses: pypa/gh-action-pypi-publish@release/v1
          with:
            packages-dir: pragma-sdk/dist/
            skip-existing: true<|MERGE_RESOLUTION|>--- conflicted
+++ resolved
@@ -5,18 +5,11 @@
     workflow_dispatch:
     workflow_call:
 
-  env: 
-<<<<<<< HEAD
+  env:
     PYTHON_VERSION: 3.12.4
   
   permissions:
     contents: read
-=======
-    PYTHON_VERSION: 3.12.4   
-
-  permissions:
-    id-token: write
->>>>>>> d2594b74
 
   jobs:
     build_sdist:
