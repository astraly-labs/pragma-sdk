[tool.poetry]
name = "pragma-utils"
version = "2.0.0rc0"
authors = ["0xevolve <matthias@pragma.build>"]
description = "Utils functions shared accross Pragma python packages."
readme = "README.md"
homepage = "https://pragma.build"
repository = "https://github.com/Astraly-Labs/pragma-sdk"
documentation = "https://docs.pragma.build"
classifiers = [
  "Programming Language :: Python :: 3",
  "License :: OSI Approved :: MIT License",
  "Operating System :: OS Independent",
]
include = ["pragma_utils"]
packages = [{ include = "pragma_utils" }]

[tool.poetry.dependencies]
python = ">=3.10,<3.13"
pydantic = "^2.7.4"
boto3 = "^1.28.61"
moto = { extras = ["s3", "secretsmanager"], version = "^4.2.5" }

[tool.poetry.group.dev.dependencies]
poethepoet = "^0.26.1"
ruff = "^0.4"
mypy = "^1.10"
coverage = "^7.2.1"
pytest = "^7.2.2"
pytest-asyncio = "^0.21.1"
pytest-mock = "^3.6.1"
pytest-xdist = "^3.2.1"
pytest-cov = "^4.0.0"
setuptools = "^70.1.0"
pytest-rerunfailures = "^12.0"

[tool.poetry.group.typing.dependencies]
mypy = "^1.10"
types-requests = "^2.26.0"
types-deprecated = "^1.2.9"

[tool.poe.tasks]
format = "ruff format ."
format_check = "ruff format . --check"
lint = "ruff check ."
typecheck = "mypy pragma_utils"
<<<<<<< HEAD
test = "echo No tests yet"
=======
test = "coverage run -m pytest -v tests/ -s"
>>>>>>> b3b0a1e1

[tool.ruff]
exclude = [
  ".direnv",
  ".eggs",
  ".git",
  ".github",
  ".git-rewrite",
  ".hg",
  ".mypy_cache",
  ".pyenv",
  ".pytest_cache",
  ".pytype",
  ".ruff_cache",
  ".venv",
  ".vscode",
  "__pypackages__",
  "_build",
  "build",
  "site-packages",
  "venv",
  ".venv",
]
line-length = 100
indent-width = 4
target-version = "py312"

[tool.ruff.lint]
select = ["E4", "E7", "E9", "F"]
fixable = ["ALL"]
unfixable = []
dummy-variable-rgx = "^(_+|(_+[a-zA-Z0-9_]*[a-zA-Z0-9]+?))$"

[tool.ruff.format]
quote-style = "double"
indent-style = "space"
skip-magic-trailing-comma = false
line-ending = "auto"

[tool.mypy]
python_version = "3.12"
namespace_packages = true
explicit_package_bases = true
show_error_codes = true
warn_return_any = true
ignore_missing_imports = true
exclude = ["tests"]
enable_error_code = ["ignore-without-code", "redundant-expr", "truthy-bool"]

[tool.poetry.build]
generate-setup-file = true

[tool.coverage.run]
source = ["pragma_utils"]

[tool.coverage.report]
omit = ["*_test.py", "tests/*"]
skip_empty = true

[tool.poetry-monorepo.deps]<|MERGE_RESOLUTION|>--- conflicted
+++ resolved
@@ -44,11 +44,7 @@
 format_check = "ruff format . --check"
 lint = "ruff check ."
 typecheck = "mypy pragma_utils"
-<<<<<<< HEAD
-test = "echo No tests yet"
-=======
 test = "coverage run -m pytest -v tests/ -s"
->>>>>>> b3b0a1e1
 
 [tool.ruff]
 exclude = [
