--- conflicted
+++ resolved
@@ -1,10 +1,6 @@
 [tool.poetry]
 name = "checkpointer"
-<<<<<<< HEAD
-version = "2.0.1"
-=======
 version = "2.0.2"
->>>>>>> 9ac696ae
 authors = ["0xevolve <matthias@pragma.build>"]
 description = "Checkpoints service for Pragma."
 readme = "README.md"
