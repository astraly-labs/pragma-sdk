--- conflicted
+++ resolved
@@ -7,12 +7,10 @@
 from starknet_py.net.client_errors import ClientError
 from requests.exceptions import RequestException
 
-from pragma_sdk.onchain.client import PragmaOnChainClient
 from pragma_sdk.offchain.client import PragmaAPIClient
 from pragma_sdk.common.types.pair import Pair
 from pragma_sdk.common.types.entry import SpotEntry
 from pragma_sdk.common.logging import get_pragma_sdk_logger
-from pragma_sdk.onchain.rpc_monitor import RPCHealthMonitor
 
 logger = get_pragma_sdk_logger()
 
@@ -233,11 +231,6 @@
 
         self.application = LmaxFixApplication()
         self.init_fix()
-
-        # Setup RPC health monitoring if using onchain client
-        if isinstance(self.pragma_client, PragmaOnChainClient):
-            self.rpc_monitor = RPCHealthMonitor(self.pragma_client)
-            asyncio.create_task(self.rpc_monitor.monitor_rpc_health())
 
     def init_fix(self):
         settings = fix.SessionSettings(self.fix_config_path)
@@ -421,57 +414,6 @@
             logger.error(f"Fatal error in market data subscription: {str(e)}")
             raise
 
-<<<<<<< HEAD
-    async def push_prices(self, pair: Pair):
-        symbol = f"{pair.base_currency.id}/{pair.quote_currency.id}"
-        logger.info(f"Starting price push loop for {symbol}")
-
-        # Create event for this symbol if it doesn't exist
-        if symbol not in self.application.market_data_ready:
-            self.application.market_data_ready[symbol] = asyncio.Event()
-
-        while self.running:
-            try:
-                # Wait for new market data
-                await self.application.market_data_ready[symbol].wait()
-                self.application.market_data_ready[
-                    symbol
-                ].clear()  # Reset for next update
-
-                if market_data := self.application.latest_market_data.get(symbol):
-                    bid, ask = market_data["bid"], market_data["ask"]
-                    price = (bid + ask) / 2
-                    timestamp = market_data["timestamp"]
-                    price_int = int(price * (10 ** pair.decimals()))
-
-                    entry = SpotEntry(
-                        pair_id=pair.id,
-                        price=price_int,
-                        timestamp=timestamp,
-                        source="LMAX",
-                        publisher=os.getenv("PRAGMA_PUBLISHER_ID"),
-                        volume=0,
-                    )
-
-                    try:
-                        await self.pragma_client.publish_entries([entry])
-                        logger.info(f"Pushed {pair} price {price} to Pragma")
-                    except (ClientError, RequestException) as e:
-                        if isinstance(self.pragma_client, PragmaOnChainClient):
-                            logger.error(f"RPC error while publishing: {e}")
-                            self.rpc_monitor.record_failure()
-                            if await self.rpc_monitor.should_switch_rpc():
-                                if await self.rpc_monitor.switch_rpc():
-                                    # Retry the publish operation with new RPC
-                                    continue
-                        else:
-                            raise
-                else:
-                    logger.debug(f"No market data available for {symbol}")
-            except Exception as e:
-                logger.error(f"Error pushing price: {str(e)}")
-                await asyncio.sleep(5)  # Back off on error
-=======
     async def push_prices(self, pair):
         """Push prices for a specific pair to Pragma"""
         try:
@@ -583,7 +525,6 @@
 
         except Exception as e:
             logger.error(f"Error pushing prices: {str(e)}")
->>>>>>> 8fe0df9f
 
     def stop(self):
         self.running = False
