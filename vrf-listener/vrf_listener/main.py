import asyncio
import click
import logging

from pydantic import HttpUrl
from typing import Optional, Literal

from pragma_utils.logger import setup_logging
from pragma_utils.cli import load_private_key_from_cli_arg
from pragma_sdk.onchain.types import ContractAddresses

from pragma_sdk.onchain.client import PragmaOnChainClient

logger = logging.getLogger(__name__)


async def main(
    network: Literal["mainnet", "sepolia"],
    vrf_address: str,
    admin_address: str,
    private_key: str,
    check_requests_interval: int,
    rpc_url: Optional[HttpUrl] = None,
) -> None:
    logger.info("🧩 Starting VRF listener...")
    client = PragmaOnChainClient(
        chain_name=network,
        network=network if rpc_url is None else rpc_url,
        account_contract_address=admin_address,
        account_private_key=private_key,
        contract_addresses_config=ContractAddresses(
            publisher_registry_address=0x0,
            oracle_proxy_addresss=0x0,
            summary_stats_address=0x0,
        ),
    )
    client.init_randomness_contract(int(vrf_address, 16))

    logger.info("👂 Listening for randomness requests!")
    while True:
        try:
            await client.handle_random(int(private_key, 16))
        except Exception as e:
            logger.error(f"⛔ Error while handling randomness request: {e}")
        await asyncio.sleep(check_requests_interval)


@click.command()
@click.option(
    "--log-level",
    default="INFO",
    type=click.Choice(["DEBUG", "INFO", "WARNING", "ERROR", "CRITICAL"], case_sensitive=False),
    help="Logging level.",
)
@click.option(
    "-n",
    "--network",
    required=True,
    default="sepolia",
    type=click.Choice(["sepolia", "mainnet"], case_sensitive=False),
    help="Which network to listen. Defaults to SEPOLIA.",
)
@click.option(
    "--rpc-url",
    type=click.STRING,
    required=False,
    help="RPC url used by the onchain client.",
)
@click.option(
    "--vrf-address",
    type=click.STRING,
    required=True,
    help="Address of the VRF contract",
)
@click.option(
    "--admin-address",
    type=click.STRING,
    required=True,
    help="Address of the Admin contract",
)
@click.option(
    "-p",
    "--private-key",
    "raw_private_key",
    type=click.STRING,
    required=True,
<<<<<<< HEAD
    help="Secret key of the signer. Format: aws:secret_name, plain:secret_key, or env:ENV_VAR_NAME",
)
@click.option(
    "-b",
    "--start-block",
    type=click.IntRange(min=0),
    required=False,
    default=0,
    help="At which block to start listening for VRF requests. Defaults to 0.",
=======
    help=(
        "Private key of the signer. Format: "
        "aws:secret_name, "
        "plain:private_key, "
        "or env:ENV_VAR_NAME"
    ),
>>>>>>> b3b0a1e1
)
@click.option(
    "-t",
    "--check-requests-interval",
    type=click.IntRange(min=0),
    required=False,
    default=10,
    help="Delay in seconds between checks for VRF requests. Defaults to 10 seconds.",
)
def cli_entrypoint(
    log_level: str,
    network: Literal["mainnet", "sepolia"],
    rpc_url: Optional[HttpUrl],
    vrf_address: str,
    admin_address: str,
    raw_private_key: str,
    check_requests_interval: int,
) -> None:
    """
    VRF Listener entry point.
    """
    setup_logging(logger, log_level)
    private_key = load_private_key_from_cli_arg(raw_private_key)
    if isinstance(private_key, tuple):
        raise ValueError("⛔ KeyStores aren't supported as private key for the vrf-listener!")
    asyncio.run(
        main(
            network=network,
            rpc_url=rpc_url,
            vrf_address=vrf_address,
            admin_address=admin_address,
            private_key=private_key,
            check_requests_interval=check_requests_interval,
        )
    )


if __name__ == "__main__":
    cli_entrypoint()<|MERGE_RESOLUTION|>--- conflicted
+++ resolved
@@ -84,24 +84,12 @@
     "raw_private_key",
     type=click.STRING,
     required=True,
-<<<<<<< HEAD
-    help="Secret key of the signer. Format: aws:secret_name, plain:secret_key, or env:ENV_VAR_NAME",
-)
-@click.option(
-    "-b",
-    "--start-block",
-    type=click.IntRange(min=0),
-    required=False,
-    default=0,
-    help="At which block to start listening for VRF requests. Defaults to 0.",
-=======
     help=(
         "Private key of the signer. Format: "
         "aws:secret_name, "
         "plain:private_key, "
         "or env:ENV_VAR_NAME"
     ),
->>>>>>> b3b0a1e1
 )
 @click.option(
     "-t",
