--- conflicted
+++ resolved
@@ -1,10 +1,6 @@
 [tool.poetry]
 name = "price-pusher"
-<<<<<<< HEAD
-version = "2.0.1"
-=======
 version = "2.0.2"
->>>>>>> 9ac696ae
 authors = ["0xevolve <matthias@pragma.build>"]
 description = "Price pushing service for Pragma."
 readme = "README.md"
