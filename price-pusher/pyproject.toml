[tool.poetry]
name = "price-pusher"
version = "2.0.0rc2"
authors = ["0xevolve <matthias@pragma.build>"]
description = "Price pushing service for Pragma."
readme = "README.md"
homepage = "https://pragma.build"
repository = "https://github.com/Astraly-Labs/pragma-sdk"
documentation = "https://docs.pragma.build"
classifiers = [
  "Programming Language :: Python :: 3",
  "License :: OSI Approved :: MIT License",
  "Operating System :: OS Independent",
]
include = ["price_pusher"]
packages = [{ include = "price_pusher" }]

[tool.poetry.scripts]
scheduler = 'price_pusher.main:cli_entrypoint'

[tool.poetry.dependencies]
python = ">=3.10,<3.13"
pragma-sdk = { path = "../pragma-sdk", develop = true }
pragma-utils = { path = "../pragma-utils", develop = true }
click = "^8.1.0"
pydantic = "^2.7.4"

[tool.poetry.group.dev.dependencies]
poethepoet = "^0.26.1"
ruff = "^0.4"
mypy = "^1.10"
coverage = "^7.2.1"
pytest = "^7.2.2"
pytest-asyncio = "^0.21.1"
pytest-mock = "^3.6.1"
pytest-xdist = "^3.2.1"
pytest-cov = "^4.0.0"
setuptools = "^70.1.0"
pytest-rerunfailures = "^12.0"

[tool.poetry.group.typing.dependencies]
mypy = "^1.10"
types-requests = "^2.26.0"
types-deprecated = "^1.2.9"
types-pyyaml = "^6.0.12.20240311"

[tool.poe.tasks]
format = "ruff format ."
format_check = "ruff format . --check"
lint = "ruff check ."
# TODO: fix all errors and change this
typecheck = "mypy price_pusher/types.py"
<<<<<<< HEAD
test = "pytest tests"
=======
test = "coverage run -m pytest -v tests/ -s"
>>>>>>> b3b0a1e1

[tool.ruff]
exclude = [
  ".direnv",
  ".eggs",
  ".git",
  ".github",
  ".git-rewrite",
  ".hg",
  ".mypy_cache",
  ".pyenv",
  ".pytest_cache",
  ".pytype",
  ".ruff_cache",
  ".venv",
  ".vscode",
  "__pypackages__",
  "_build",
  "build",
  "site-packages",
  "venv",
  ".venv",
]
line-length = 100
indent-width = 4
target-version = "py312"

[tool.ruff.lint]
select = ["E4", "E7", "E9", "F"]
fixable = ["ALL"]
unfixable = []
dummy-variable-rgx = "^(_+|(_+[a-zA-Z0-9_]*[a-zA-Z0-9]+?))$"

[tool.ruff.format]
quote-style = "double"
indent-style = "space"
skip-magic-trailing-comma = false
line-ending = "auto"

[tool.mypy]
python_version = "3.12"
namespace_packages = true
explicit_package_bases = true
show_error_codes = true
warn_return_any = true
ignore_missing_imports = true
exclude = ["tests"]
mypy_path = ["../pragma-utils", "../pragma-sdk"]
enable_error_code = ["ignore-without-code", "redundant-expr", "truthy-bool"]

[tool.poetry.build]
generate-setup-file = true

[tool.coverage.run]
source = ["price_pusher"]

[tool.coverage.report]
omit = ["*_test.py", "tests/*"]
skip_empty = true

[tool.poetry-monorepo.deps]<|MERGE_RESOLUTION|>--- conflicted
+++ resolved
@@ -50,11 +50,7 @@
 lint = "ruff check ."
 # TODO: fix all errors and change this
 typecheck = "mypy price_pusher/types.py"
-<<<<<<< HEAD
-test = "pytest tests"
-=======
 test = "coverage run -m pytest -v tests/ -s"
->>>>>>> b3b0a1e1
 
 [tool.ruff]
 exclude = [
