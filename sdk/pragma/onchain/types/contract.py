from typing import Awaitable, Callable, Optional

from starknet_py.contract import Contract as StarknetContract
from starknet_py.contract import ContractFunction, InvokeResult
from starknet_py.net.client_models import SentTransactionResponse

from pragma.common.types.types import ExecutionConfig


class Contract(StarknetContract):
    def __getattr__(self, attr):
        if attr in self._functions:
            return self._functions[attr]

        if attr in dir(self):
            return getattr(self, attr)

        raise AttributeError("Invalid Attribute")


async def invoke_(
    self,
    *args,
    execution_config: ExecutionConfig = ExecutionConfig(),
    callback: Optional[
        Callable[[SentTransactionResponse, str], Awaitable[None]]
    ] = None,
    **kwargs,
) -> InvokeResult:
    """
    Allows for a callback in the invocation of a contract method.
    This is useful for tracking the nonce changes
    """

    prepared_call = (
        self.prepare_invoke_v3(*args, **kwargs)
        if execution_config.enable_strk_fees
        else self.prepare_invoke_v1(*args, **kwargs)
    )

    # transfer ownership to the prepared call
    self = prepared_call
    if execution_config.max_fee is not None:
        self.max_fee = execution_config.max_fee

    transaction = (
        await self.get_account.sign_invoke_v3(
            calls=self,
            l1_resource_bounds=execution_config.l1_resource_bounds,
            auto_estimate=execution_config.auto_estimate,
        )
        if execution_config.enable_strk_fees
        else await self.get_account.sign_invoke_v1(
            calls=self, max_fee=execution_config.max_fee
        )
    )

<<<<<<< Updated upstream
    transaction = None

<<<<<<< HEAD

=======
>>>>>>> Stashed changes
=======
>>>>>>> ad675c9d
    response = await self._client.send_transaction(transaction)
    if callback:
        await callback(transaction.nonce, response.transaction_hash)

    invoke_result = InvokeResult(
        hash=response.transaction_hash,
        _client=self._client,
        contract=self._contract_data,
        invoke_transaction=transaction,
    )

    # don't return invoke result until it is received or errors
    # await invoke_result.wait_for_acceptance()

    return invoke_result


# patch contract function to use new invoke function
ContractFunction.invoke = invoke_<|MERGE_RESOLUTION|>--- conflicted
+++ resolved
@@ -55,15 +55,6 @@
         )
     )
 
-<<<<<<< Updated upstream
-    transaction = None
-
-<<<<<<< HEAD
-
-=======
->>>>>>> Stashed changes
-=======
->>>>>>> ad675c9d
     response = await self._client.send_transaction(transaction)
     if callback:
         await callback(transaction.nonce, response.transaction_hash)
