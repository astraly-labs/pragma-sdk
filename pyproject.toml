[tool.poetry]
name = "pragma-sdk"
version = "1.4.7"
authors = ["0xevolve <matthias@pragma.build>"]
description = "Core package for rollup-native Pragma Oracle"
readme = "README.md"
homepage = "https://pragma.build"
repository = "https://github.com/Astraly-Labs/pragma-sdk"
documentation = "https://docs.pragma.build"
classifiers = [
  "Programming Language :: Python :: 3",
  "License :: OSI Approved :: MIT License",
  "Operating System :: OS Independent",
]
include = ["pragma"]
exclude = ["pragma/tests/*", "pragma/**/*_test.py", "stagecoach/*"]
packages = [{ include = "pragma" }]

[tool.poetry.dependencies]
python = ">=3.9,<3.10"
"starknet.py" = "0.22.0"
cairo-lang = "^0.12"
typer = "0.6.1"
deprecated = "^1.2.14"
aioresponses = "^0.7.4"
requests-mock = "^1.11.0"
python-dotenv = "^1.0.0"

[tool.poetry.group.dev.dependencies]
poethepoet = "^0.21.1"
ruff = "^0.4"
mypy = "^1.10"
coverage = "^7.2.1"
pytest = "^7.2.2"
pytest-asyncio = "^0.21.1"
pytest-mock = "^3.6.1"
pytest-xdist = "^3.2.1"
pytest-cov = "^4.0.0"
setuptools = "^68.0.0"
pytest-rerunfailures = "^12.0"
moto = { extras = ["s3", "secretsmanager"], version = "^4.2.5" }
boto3 = "^1.28.61"

[tool.poetry.group.typing.dependencies]
mypy = "^1.10"
types-requests = "^2.26.0"
types-deprecated = "^1.2.9"

[tool.poe.tasks]
format = "ruff format ."
format_check = "ruff format . --check"
lint = "ruff check ."
lint_fix.shell = "ruff check . --fix"
typecheck = "mypy pragma"

test_ci_client = "coverage run -m pytest --net=devnet --client=full_node -v --reruns 5 --only-rerun aiohttp.client_exceptions.ClientConnectorError pragma/tests/client_test.py -s"
test_ci_update_client = "coverage run -m pytest --net=fork_devnet --client=full_node -v --reruns 5 --only-rerun aiohttp.client_exceptions.ClientConnectorError pragma/tests/update_client_test.py -s"
test_ci_publisher = "coverage run -m pytest --net=devnet --client=full_node -v --reruns 5 --only-rerun aiohttp.client_exceptions.ClientConnectorError pragma/tests/publisher_test.py -s"
test_ci_fetchers = "coverage run -m pytest --net=devnet --client=full_node -v --reruns 5 --only-rerun aiohttp.client_exceptions.ClientConnectorError pragma/tests/fetchers_test.py -s"
test_ci_vrf = "coverage run -m pytest --net=devnet --client=full_node -v --reruns 1 --only-rerun aiohttp.client_exceptions.ClientConnectorError pragma/tests/vrf_test.py -s"
test_stagecoach = "coverage run -m pytest --net=devnet --client=full_node -v --reruns 5 --only-rerun aiohttp.client_exceptions.ClientConnectorError stagecoach/ -s"
test_ci_api_client = "coverage run -m pytest --net=devnet --client=full_node -v --reruns 5 --only-rerun aiohttp.client_exceptions.ClientConnectorError pragma/tests/api_client_test.py -s"
test_ci_utils = "coverage run -m pytest --net=devnet --client=full_node -v --reruns 5 --only-rerun aiohttp.client_exceptions.ClientConnectorError pragma/tests/utils_test.py -s"

circular_imports_check.shell = "poetry run pytest circular.py"
update_abis = "find ./pragma-oracle -name '*.sierra.json' -exec cp -prv '{}' './pragma/core/abis' ';'"

[tool.ruff]
exclude = [
  ".bzr",
  ".direnv",
  ".eggs",
  ".git",
  ".github",
  ".git-rewrite",
  ".hg",
  ".ipynb_checkpoints",
  ".mypy_cache",
  ".nox",
  ".pants.d",
  ".pyenv",
  ".pytest_cache",
  ".pytype",
  ".ruff_cache",
  ".svn",
  ".tox",
  ".venv",
  ".vscode",
  "__pypackages__",
  "_build",
  "buck-out",
  "build",
  "dist",
  "node_modules",
  "site-packages",
  "venv",
<<<<<<< HEAD
  "scripts"
=======
  "pragma-oracle",
>>>>>>> 1ca356d3
]
# Same as Black.
line-length = 88
indent-width = 4
target-version = "py39"

[tool.ruff.lint]
# Enable Pyflakes (`F`) and a subset of the pycodestyle (`E`)  codes by default.
select = ["E4", "E7", "E9", "F"]
# Allow fix for all enabled rules (when `--fix`) is provided.
fixable = ["ALL"]
unfixable = []
# Allow unused variables when underscore-prefixed.
dummy-variable-rgx = "^(_+|(_+[a-zA-Z0-9_]*[a-zA-Z0-9]+?))$"

[tool.ruff.format]
# Like Black, use double quotes for strings.
quote-style = "double"
# Like Black, indent with spaces, rather than tabs.
indent-style = "space"
# Like Black, respect magic trailing commas.
skip-magic-trailing-comma = false
# Like Black, automatically detect the appropriate line ending.
line-ending = "auto"

[tool.mypy]
files = ["pragma"]
namespace_packages = true
explicit_package_bases = true
show_error_codes = true
strict = true
enable_error_code = ["ignore-without-code", "redundant-expr", "truthy-bool"]
exclude = [
  "pragma/tests",
  "pragma-oracle",
  "stagecoach",
  # TODO: Stop ignoring those two folders one by one & fix the mypy 
  # https://github.com/astraly-labs/pragma-sdk/issues/116
  "pragma/core",
  "pragma/publisher",
]

[tool.poetry.build]
generate-setup-file = true

[build-system]
requires = ["setuptools", "wheel", "build", "Cython"]

build-backend = "setuptools.build_meta"

[tool.coverage.run]
source = ["pragma"]

[tool.coverage.report]
omit = ["*_test.py", "pragma/tests/*"]
skip_empty = true<|MERGE_RESOLUTION|>--- conflicted
+++ resolved
@@ -94,11 +94,8 @@
   "node_modules",
   "site-packages",
   "venv",
-<<<<<<< HEAD
-  "scripts"
-=======
+  "scripts",
   "pragma-oracle",
->>>>>>> 1ca356d3
 ]
 # Same as Black.
 line-length = 88
