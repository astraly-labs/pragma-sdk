[tool.poetry]
name = "pragma-monorepo"
<<<<<<< HEAD
version = "2.0.1"
=======
version = "2.0.2"
>>>>>>> 9ac696ae
description = "Monorepo container"
license = "MIT"
authors = ["0xevolve <matthias@pragma.build>"]
readme = "README.md"
include = ["VERSION", "README.md"]
package-mode = false

[build-system]
requires = ["poetry_core>=1.8.0"]
build-backend = "poetry.core.masonry.api"

[tool.commitizen]
name = "cz_conventional_commits"
<<<<<<< HEAD
version = "2.0.1"
=======
version = "2.0.2"
>>>>>>> 9ac696ae
tag_format = "v$version"
version_files = [
  "VERSION",
  "pyproject.toml:^version",
  "pragma-sdk/VERSION",
  "pragma-sdk/pyproject.toml:^version",
  "pragma-sdk/pragma_sdk/__init__.py:^__version",
  "pragma-utils/VERSION",
  "pragma-utils/pyproject.toml:^version",
  "pragma-utils/pragma_utils/__init__.py:^__version",
  "price-pusher/VERSION",
  "price-pusher/pyproject.toml:^version",
  "price-pusher/price_pusher/__init__.py:^__version",
  "vrf-listener/VERSION",
  "vrf-listener/pyproject.toml:^version",
  "vrf-listener/vrf_listener/__init__.py:^__version",
  "checkpointer/VERSION",
  "checkpointer/pyproject.toml:^version",
  "checkpointer/checkpointer/__init__.py:^__version",
  "merkle-maker/VERSION",
  "merkle-maker/pyproject.toml:^version",
  "merkle-maker/merkle_maker/__init__.py:^__version",
]
update_changelog_on_bump = true
changelog_incremental = true
bump_message = "bump: $current_version → $new_version"


[tool.poe.tasks]
update_abis = "find ./pragma-oracle -name '*.sierra.json' -exec cp -prv '{}' './pragma/core/abis' ';'"

[tool.poetry.dependencies]
python = ">=3.11,<3.13"

[tool.poetry.dev-dependencies]
poethepoet = "^0.21.1"
ruff = "^0.4"
dunamai = "^1.7.0"
commitizen = "^2.20.3"

[tool.ruff]
exclude = [
  ".bzr",
  ".direnv",
  ".eggs",
  ".git",
  ".github",
  ".git-rewrite",
  ".hg",
  ".ipynb_checkpoints",
  ".mypy_cache",
  ".nox",
  ".pants.d",
  ".pyenv",
  ".pytest_cache",
  ".pytype",
  ".ruff_cache",
  ".svn",
  ".tox",
  ".venv",
  ".vscode",
  "__pypackages__",
  "_build",
  "buck-out",
  "build",
  "dist",
  "node_modules",
  "site-packages",
  "venv",
  "scripts",
  "pragma-oracle",
]
# Same as Black.
line-length = 88
indent-width = 4
target-version = "py312"

[tool.ruff.lint]
# Enable Pyflakes (`F`) and a subset of the pycodestyle (`E`)  codes by default.
select = ["E4", "E7", "E9", "F"]
# Allow fix for all enabled rules (when `--fix`) is provided.
fixable = ["ALL"]
unfixable = []
# Allow unused variables when underscore-prefixed.
dummy-variable-rgx = "^(_+|(_+[a-zA-Z0-9_]*[a-zA-Z0-9]+?))$"

[tool.ruff.format]
# Like Black, use double quotes for strings.
quote-style = "double"
# Like Black, indent with spaces, rather than tabs.
indent-style = "space"
# Like Black, respect magic trailing commas.
skip-magic-trailing-comma = false
# Like Black, automatically detect the appropriate line ending.
line-ending = "auto"<|MERGE_RESOLUTION|>--- conflicted
+++ resolved
@@ -1,10 +1,6 @@
 [tool.poetry]
 name = "pragma-monorepo"
-<<<<<<< HEAD
-version = "2.0.1"
-=======
 version = "2.0.2"
->>>>>>> 9ac696ae
 description = "Monorepo container"
 license = "MIT"
 authors = ["0xevolve <matthias@pragma.build>"]
@@ -18,11 +14,7 @@
 
 [tool.commitizen]
 name = "cz_conventional_commits"
-<<<<<<< HEAD
-version = "2.0.1"
-=======
 version = "2.0.2"
->>>>>>> 9ac696ae
 tag_format = "v$version"
 version_files = [
   "VERSION",
